{
  "name": "supergateway",
  "version": "3.1.0",
  "description": "Run MCP stdio servers over SSE, Streamable HTTP or visa versa",
  "repository": {
    "type": "git",
    "url": "git+https://github.com/supercorp-ai/supergateway.git"
  },
  "keywords": [
    "mcp",
    "stdio",
    "sse",
    "gateway",
    "proxy",
    "bridge"
  ],
  "type": "module",
  "bin": {
    "supergateway": "dist/index.js"
  },
  "scripts": {
    "build": "tsc -p tsconfig.build.json",
    "start": "node dist/index.js",
    "format": "prettier --write 'src/**/*.ts' '*.json' '.prettierrc'",
    "format:check": "prettier --check 'src/**/*.ts' '*.json' '.prettierrc'",
    "test": "node --experimental-loader ts-node/esm --experimental-test-module-mocks --test 'tests/**/*.test.ts'",
    "prepare": "husky"
  },
  "lint-staged": {
    "**/*": "prettier --write --ignore-unknown"
  },
  "dependencies": {
<<<<<<< HEAD
    "@modelcontextprotocol/sdk": "^1.12.0",
=======
    "@modelcontextprotocol/sdk": "^1.11.3",
>>>>>>> f4960166
    "body-parser": "^1.20.3",
    "cors": "^2.8.5",
    "express": "^4.21.2",
    "uuid": "^11.1.0",
    "ws": "^8.18.2",
    "yargs": "^17.7.2",
    "zod": "^3.24.4"
  },
  "devDependencies": {
    "@types/body-parser": "^1.19.5",
    "prev-modelcontextprotocol-sdk": "npm:@modelcontextprotocol/sdk@1.4.0",
    "@types/cors": "^2.8.18",
    "@types/express": "^5.0.2",
    "@types/node": "^22.15.18",
    "@types/ws": "^8.18.1",
    "@types/yargs": "^17.0.33",
    "husky": "^9.1.7",
    "lint-staged": "^16.0.0",
    "prettier": "^3.5.3",
    "ts-node": "^10.9.2",
    "tsx": "^4.19.4",
    "typescript": "^5.8.3"
  }
}<|MERGE_RESOLUTION|>--- conflicted
+++ resolved
@@ -30,11 +30,7 @@
     "**/*": "prettier --write --ignore-unknown"
   },
   "dependencies": {
-<<<<<<< HEAD
     "@modelcontextprotocol/sdk": "^1.12.0",
-=======
-    "@modelcontextprotocol/sdk": "^1.11.3",
->>>>>>> f4960166
     "body-parser": "^1.20.3",
     "cors": "^2.8.5",
     "express": "^4.21.2",
