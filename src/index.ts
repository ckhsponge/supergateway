--- conflicted
+++ resolved
@@ -115,29 +115,21 @@
   const activeCount = [hasStdio, hasSse, hasStreamableHTTP].filter(
     Boolean,
   ).length
-
-<<<<<<< HEAD
+  
+  const logger = getLogger({
+    logLevel: argv.logLevel,
+    outputTransport: argv.outputTransport as string,
+  })
+  
   if (activeCount === 0) {
-    logStderr(
+    logger.error(
       'Error: You must specify one of --stdio, --sse, or --streamableHTTP',
     )
     process.exit(1)
   } else if (activeCount > 1) {
-    logStderr(
+    logger.error(
       'Error: Specify only one of --stdio, --sse, or --streamableHTTP, not multiple',
     )
-=======
-  const logger = getLogger({
-    logLevel: argv.logLevel,
-    outputTransport: argv.outputTransport as string,
-  })
-
-  if (hasStdio && hasSse) {
-    logger.error('Error: Specify only one of --stdio or --sse, not all')
-    process.exit(1)
-  } else if (!hasStdio && !hasSse) {
-    logger.error('Error: You must specify one of --stdio or --sse')
->>>>>>> 1f4760cf
     process.exit(1)
   }
 
